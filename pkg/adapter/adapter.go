--- conflicted
+++ resolved
@@ -114,11 +114,7 @@
 		}
 		a.p2pMetrics.PeerReceiveBytesTotal.With(labels...).Add(float64(len(msgBytes)))
 		a.p2pMetrics.MessageReceiveBytesTotal.With("message_type", "tx").Add(float64(len(msgBytes)))
-<<<<<<< HEAD
-		checkTxResCh := make(chan *abci.ResponseCheckTx, 1)
-=======
 		checkTxResCh := make(chan *abci.ResponseCheckTx, 2)
->>>>>>> 28a132d8
 		checkTxStart := time.Now()
 		err := a.Mempool.CheckTx(m.Data, func(resp *abci.ResponseCheckTx) {
 			select {
