--- conflicted
+++ resolved
@@ -11,11 +11,8 @@
 	ctypes "github.com/cometbft/cometbft/rpc/core/types"
 	rpctypes "github.com/cometbft/cometbft/rpc/jsonrpc/types"
 	cmttypes "github.com/cometbft/cometbft/types"
-<<<<<<< HEAD
-=======
 
 	"github.com/rollkit/rollkit/block"
->>>>>>> 1ddc8471
 	rlktypes "github.com/rollkit/rollkit/types"
 )
 
@@ -95,11 +92,6 @@
 
 	switch {
 	case heightPtr != nil && *heightPtr == -1:
-<<<<<<< HEAD
-		// TODO: https://github.com/rollkit/go-execution-abci/issues/91
-		// heightValue = p.adapter.store.GetDAIncludedHeight()
-		return nil, errors.New("DA included height not implemented")
-=======
 		rawVal, err := env.Adapter.RollkitStore.GetMetadata(
 			ctx.Context(),
 			block.DAIncludedHeightKey,
@@ -113,7 +105,6 @@
 		}
 
 		heightValue = binary.LittleEndian.Uint64(rawVal)
->>>>>>> 1ddc8471
 	default:
 		heightValue = normalizeHeight(heightPtr)
 	}
