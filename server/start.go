--- conflicted
+++ resolved
@@ -301,11 +301,7 @@
 	srvCtx *server.Context,
 	cfg *cmtcfg.Config,
 	app sdktypes.Application,
-<<<<<<< HEAD
 ) (rolllkitNode node.Node, rpcServer *rpc.RPCServer, executor *adapter.Adapter, cleanupFn func(), err error) {
-=======
-) (rolllkitNode node.Node, rpcClient rpc.RpcProvider, cleanupFn func(), err error) {
->>>>>>> 170ec170
 	logger := srvCtx.Logger.With("module", "rollkit")
 	logger.Info("starting node with Rollkit in-process")
 
@@ -436,14 +432,6 @@
 		return nil, nil, nil, cleanupFn, err
 	}
 
-<<<<<<< HEAD
-	rpcServer = rpc.NewRPCServer(executor, cfg.RPC, nil, nil, logger)
-	// Note: rpcServer.Start() and executor.Start() will be called in startInProcess
-
-	// Return the initialized node, rpc server, and the executor adapter
-	// We need to return the executor so startInProcess can call Start on it.
-	return rolllkitNode, rpcServer, executor, cleanupFn, nil
-=======
 	// Create the RPC provider with necessary dependencies
 	// TODO: Pass actual indexers when implemented/available
 	txIndexer := txindex.TxIndexer(nil)       // Placeholder for actual TxIndexer (uses cometbft/state/txindex)
@@ -453,33 +441,19 @@
 	// Create the RPC handler using the provider
 	rpcHandler, err := rpcjson.GetRPCHandler(rpcProvider, servercmtlog.CometLoggerWrapper{Logger: logger})
 	if err != nil {
-		return nil, nil, cleanupFn, fmt.Errorf("failed to create rpc handler: %w", err)
+		return nil, nil, nil, cleanupFn, fmt.Errorf("failed to create rpc handler: %w", err)
 	}
 
 	// Pass the created handler to the RPC server constructor
-	rpcServer := rpc.NewRPCServer(rpcHandler, cfg.RPC, logger)
+	rpcServer = rpc.NewRPCServer(rpcHandler, cfg.RPC, logger)
 	err = rpcServer.Start()
 	if err != nil {
-		return nil, nil, cleanupFn, fmt.Errorf("failed to start rpc server: %w", err)
-	}
-
-	logger.Info("starting node")
-	err = rolllkitNode.Run(ctx)
-	if err != nil {
-		if err == context.Canceled {
-			return nil, nil, cleanupFn, nil
-		}
-		return nil, nil, cleanupFn, fmt.Errorf("failed to start node: %w", err)
-	}
-
-	// executor must be started after the node is started
-	logger.Info("starting executor")
-	if err = executor.Start(ctx); err != nil {
-		return nil, nil, cleanupFn, fmt.Errorf("failed to start executor: %w", err)
-	}
-
-	return rolllkitNode, rpcProvider, cleanupFn, nil
->>>>>>> 170ec170
+		return nil, nil, nil, cleanupFn, fmt.Errorf("failed to start rpc server: %w", err)
+	}
+
+	// Return the initialized node, rpc server, and the executor adapter
+	// We need to return the executor so startInProcess can call Start on it.
+	return rolllkitNode, rpcServer, executor, cleanupFn, nil
 }
 
 // getGenDocProvider returns a function which returns the genesis doc from the genesis file.
